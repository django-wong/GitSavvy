--- conflicted
+++ resolved
@@ -856,17 +856,10 @@
 
         email = self.git("config", "user.email").strip()
         self.window.show_quick_panel(
-<<<<<<< HEAD
             [entry[3] for entry in entries],
             on_select,
-            flags=sublime.MONOSPACE_FONT,
+            flags=0,
             selected_index=[line[2] for line in entries].index(email)
-=======
-            [entry[3] for entry in self._entries],
-            self.on_author_selection,
-            0,
-            selected_index=(list(line[2] for line in self._entries)).index(email)
->>>>>>> 88818bb4
         )
 
 
